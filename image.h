--- conflicted
+++ resolved
@@ -5,11 +5,7 @@
 
 int image_register(lua_State *L);
 int image_create(lua_State *L, int tex, int fbo, int width, int height);
-<<<<<<< HEAD
-int image_from_current_framebuffer(lua_State *L, int width, int height, int mipmap);
-=======
 int image_from_current_framebuffer(lua_State *L, int x, int y, int width, int height, int mipmap);
->>>>>>> f02abf64
 int image_from_color(lua_State *L, GLfloat r, GLfloat g, GLfloat b, GLfloat a);
 int image_load(lua_State *L, const char *path, const char *name);
 
